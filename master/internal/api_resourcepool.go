package internal

import (
	"context"

	"github.com/determined-ai/determined/master/internal/db"

	"github.com/pkg/errors"

	"github.com/determined-ai/determined/master/internal/authz"
	"github.com/determined-ai/determined/master/internal/db"
	"github.com/determined-ai/determined/master/internal/grpcutil"
	workspaceauth "github.com/determined-ai/determined/master/internal/workspace"
	"github.com/determined-ai/determined/proto/pkg/apiv1"
)

func (a *apiServer) GetResourcePools(
	_ context.Context, req *apiv1.GetResourcePoolsRequest,
) (*apiv1.GetResourcePoolsResponse, error) {
	resp, err := a.m.rm.GetResourcePools(a.m.system, req)
	if err != nil {
		return nil, err
	}
	return resp, a.paginate(&resp.Pagination, &resp.ResourcePools, req.Offset, req.Limit)
}

func (a *apiServer) BindRPToWorkspace(
	ctx context.Context, req *apiv1.BindRPToWorkspaceRequest,
) (*apiv1.BindRPToWorkspaceResponse, error) {
	curUser, _, err := grpcutil.GetUser(ctx)
	if err != nil {
		return nil, err
	}

	if err = workspaceauth.AuthZProvider.Get().CanModifyRPWorkspaceBindings(ctx, *curUser,
		req.WorkspaceIds); err != nil {
		return nil, authz.SubIfUnauthorized(
			err,
			errors.Errorf(
				`current user %q doesn't have permissions to modify resource pool bindings.`,
				curUser.Username))
	}

	err = db.AddRPWorkspaceBindings(ctx, req.WorkspaceIds, req.ResourcePoolName)
	if err != nil {
		return nil, err
	}
	return &apiv1.BindRPToWorkspaceResponse{}, nil
}

func (a *apiServer) OverwriteRPWorkspaceBindings(
	ctx context.Context, req *apiv1.OverwriteRPWorkspaceBindingsRequest,
) (*apiv1.OverwriteRPWorkspaceBindingsResponse, error) {
	curUser, _, err := grpcutil.GetUser(ctx)
	if err != nil {
		return nil, err
	}

	if err = workspaceauth.AuthZProvider.Get().CanModifyRPWorkspaceBindings(ctx, *curUser,
		req.WorkspaceIds); err != nil {
		return nil, authz.SubIfUnauthorized(err,
			errors.Errorf(
				`current user %q doesn't have permissions to modify resource pool bindings.`,
				curUser.Username))
	}

	err = a.m.db.OverwriteRPWorkspaceBindings(ctx, req.WorkspaceIds, req.ResourcePoolName)
	if err != nil {
		return nil, err
	}

	return &apiv1.OverwriteRPWorkspaceBindingsResponse{}, nil
}

func (a *apiServer) UnbindRPFromWorkspace(
	ctx context.Context, req *apiv1.UnbindRPFromWorkspaceRequest,
) (*apiv1.UnbindRPFromWorkspaceResponse, error) {
	curUser, _, err := grpcutil.GetUser(ctx)
	if err != nil {
		return nil, err
	}
	// Check permissions for all workspaces. Return err if any workspace doesn't have permissions.
	// No partial unbinding.
	if err = workspaceauth.AuthZProvider.Get().CanModifyRPWorkspaceBindings(ctx, *curUser,
		req.WorkspaceIds); err != nil {
		return nil, authz.SubIfUnauthorized(err,
			errors.Errorf(
				`current user %q doesn't have permissions to modify resource pool bindings.`,
				curUser.Username))
	}

	err = db.RemoveRPWorkspaceBindings(ctx, req.WorkspaceIds, req.ResourcePoolName)
	if err != nil {
		return nil, err
	}
	return &apiv1.UnbindRPFromWorkspaceResponse{}, nil
}

func (a *apiServer) ListWorkspacesBoundToRP(
	ctx context.Context, req *apiv1.ListWorkspacesBoundToRPRequest,
) (*apiv1.ListWorkspacesBoundToRPResponse, error) {
<<<<<<< HEAD
	rpWorkspaceBindings, pagination, err := db.ReadWorkspacesBoundToRP(
		ctx, req.ResourcePoolName, req.Offset, req.Limit,
	)
	if err != nil {
		return nil, err
	}

	workspaceIDs := []int32{}
	for _, rpWorkspaceBinding := range rpWorkspaceBindings {
		workspaceIDs = append(workspaceIDs, int32(rpWorkspaceBinding.WorkspaceID))
	}

	// Show the workspaces the user has access to.
	curUser, _, err := grpcutil.GetUser(ctx)
	if err != nil {
		return nil, err
	}
	workspaceIDs, err = workspaceauth.AuthZProvider.Get().FilterWorkspaceIDs(
		ctx, *curUser, workspaceIDs,
	)
	if err != nil {
		return nil, err
	}

	return &apiv1.ListWorkspacesBoundToRPResponse{
		WorkspaceIds: workspaceIDs, Pagination: pagination,
	}, nil
}

func (a *apiServer) ListRPWorkspaceBindings(
	ctx context.Context, req *apiv1.ListRPWorkspaceBindingsRequest,
) (*apiv1.ListRPWorkspaceBindingsResponse, error) {
=======
>>>>>>> 1eb1c4ff
	return nil, nil
}<|MERGE_RESOLUTION|>--- conflicted
+++ resolved
@@ -2,8 +2,6 @@
 
 import (
 	"context"
-
-	"github.com/determined-ai/determined/master/internal/db"
 
 	"github.com/pkg/errors"
 
@@ -99,7 +97,6 @@
 func (a *apiServer) ListWorkspacesBoundToRP(
 	ctx context.Context, req *apiv1.ListWorkspacesBoundToRPRequest,
 ) (*apiv1.ListWorkspacesBoundToRPResponse, error) {
-<<<<<<< HEAD
 	rpWorkspaceBindings, pagination, err := db.ReadWorkspacesBoundToRP(
 		ctx, req.ResourcePoolName, req.Offset, req.Limit,
 	)
@@ -127,12 +124,4 @@
 	return &apiv1.ListWorkspacesBoundToRPResponse{
 		WorkspaceIds: workspaceIDs, Pagination: pagination,
 	}, nil
-}
-
-func (a *apiServer) ListRPWorkspaceBindings(
-	ctx context.Context, req *apiv1.ListRPWorkspaceBindingsRequest,
-) (*apiv1.ListRPWorkspaceBindingsResponse, error) {
-=======
->>>>>>> 1eb1c4ff
-	return nil, nil
 }