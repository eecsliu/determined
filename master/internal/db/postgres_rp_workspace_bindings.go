package db

import (
	"context"
	"database/sql"

	"github.com/pkg/errors"
	"github.com/uptrace/bun"

	"github.com/determined-ai/determined/proto/pkg/apiv1"
)

// RPWorkspaceBinding is a struct reflecting the db table rp_workspace_bindings.
type RPWorkspaceBinding struct {
	bun.BaseModel `bun:"table:rp_workspace_bindings"`
	WorkspaceID   int    `bun:"workspace_id"`
	PoolName      string `bun:"pool_name"`
	Validity      bool   `bun:"validity"`
}

// AddRPWorkspaceBindings inserts new bindings between workspaceIds and poolName.
func AddRPWorkspaceBindings(ctx context.Context, workspaceIds []int32, poolName string,
) error {
	var bindings []RPWorkspaceBinding
	for _, workspaceID := range workspaceIds {
		bindings = append(bindings, RPWorkspaceBinding{
			WorkspaceID: int(workspaceID),
			PoolName:    poolName,
			Validity:    true,
		})
	}

	_, err := Bun().NewInsert().Model(&bindings).Exec(ctx)
	return err
}

// RemoveRPWorkspaceBindings removes the bindings between workspaceIds and poolName.
func RemoveRPWorkspaceBindings(ctx context.Context,
	workspaceIds []int32, poolName string,
) error {
	_, err := Bun().NewDelete().Table("rp_workspace_bindings").Where("workspace_id IN (?)",
		bun.In(workspaceIds)).Where("pool_name = ?", poolName).Exec(ctx)

	return err
}

<<<<<<< HEAD
// ReadWorkspacesBoundToRP get the bindings between workspaceIds and the requested resource pool.
func ReadWorkspacesBoundToRP(
	ctx context.Context, poolName string, offset, limit int32,
) ([]*RPWorkspaceBinding, *apiv1.Pagination, error) {
	var rpWorkspaceBindings []*RPWorkspaceBinding
	query := Bun().NewSelect().Model(&rpWorkspaceBindings).Where("pool_name = ?",
		poolName)

	pagination, err := runPagedBunQuery(ctx, query, int(offset), int(limit))
	if err != nil {
		if errors.Cause(err) == sql.ErrNoRows {
			return rpWorkspaceBindings, pagination, nil
		}

		return nil, nil, err
	}

	return rpWorkspaceBindings, pagination, nil
}

// TODO find a good house for this function.
func runPagedBunQuery(
	ctx context.Context, query *bun.SelectQuery, offset, limit int,
) (*apiv1.Pagination, error) {
	// Count number of items without any limits or offsets.
	total, err := query.Count(ctx)
	if err != nil {
		return nil, err
	}

	// Calculate end and start indexes.
	startIndex := offset
	if offset > total || offset < -total {
		startIndex = total
	} else if offset < 0 {
		startIndex = total + offset
	}

	endIndex := startIndex + limit
	switch {
	case limit == -2:
		endIndex = startIndex
	case limit == -1:
		endIndex = total
	case limit == 0:
		endIndex = 100 + startIndex
		if total < endIndex {
			endIndex = total
		}
	case startIndex+limit > total:
		endIndex = total
	}

	// Add start and end index to query.
	query.Offset(startIndex)
	query.Limit(endIndex - startIndex)

	// Bun bug treating limit=0 as no limit when it
	// should be the exact opposite of no records returned.
	if endIndex-startIndex != 0 {
		if err = query.Scan(ctx); err != nil {
			return nil, err
		}
	}

	return &apiv1.Pagination{
		Offset:     int32(offset),
		Limit:      int32(limit),
		Total:      int32(total),
		StartIndex: int32(startIndex),
		EndIndex:   int32(endIndex),
	}, nil
=======
// OverwriteRPWorkspaceBindings overwrites the bindings between workspaceIds and poolName.
func (db *PgDB) OverwriteRPWorkspaceBindings(ctx context.Context,
	workspaceIds []int32, poolName string,
) error {
	// Remove existing ones with this pool name
	_, err := Bun().NewDelete().Table("rp_workspace_bindings").
		Where("pool_name = ?", poolName).Exec(ctx)
	if err != nil {
		return err
	}

	err = AddRPWorkspaceBindings(ctx, workspaceIds, poolName)
	return err
>>>>>>> 1eb1c4ff
}<|MERGE_RESOLUTION|>--- conflicted
+++ resolved
@@ -44,7 +44,6 @@
 	return err
 }
 
-<<<<<<< HEAD
 // ReadWorkspacesBoundToRP get the bindings between workspaceIds and the requested resource pool.
 func ReadWorkspacesBoundToRP(
 	ctx context.Context, poolName string, offset, limit int32,
@@ -117,7 +116,8 @@
 		StartIndex: int32(startIndex),
 		EndIndex:   int32(endIndex),
 	}, nil
-=======
+}
+
 // OverwriteRPWorkspaceBindings overwrites the bindings between workspaceIds and poolName.
 func (db *PgDB) OverwriteRPWorkspaceBindings(ctx context.Context,
 	workspaceIds []int32, poolName string,
@@ -131,5 +131,5 @@
 
 	err = AddRPWorkspaceBindings(ctx, workspaceIds, poolName)
 	return err
->>>>>>> 1eb1c4ff
+
 }